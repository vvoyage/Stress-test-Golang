module stress

go 1.24

<<<<<<< HEAD
require (
	github.com/google/uuid v1.6.0 // indirect
	github.com/mattn/go-colorable v0.1.14 // indirect
	github.com/mattn/go-isatty v0.0.20 // indirect
	github.com/rs/zerolog v1.33.0 // indirect
	golang.org/x/sys v0.31.0 // indirect
)
=======
require github.com/google/uuid v1.6.0 // indirect
>>>>>>> 594ac5b4
<|MERGE_RESOLUTION|>--- conflicted
+++ resolved
@@ -2,14 +2,10 @@
 
 go 1.24
 
-<<<<<<< HEAD
 require (
 	github.com/google/uuid v1.6.0 // indirect
 	github.com/mattn/go-colorable v0.1.14 // indirect
 	github.com/mattn/go-isatty v0.0.20 // indirect
 	github.com/rs/zerolog v1.33.0 // indirect
 	golang.org/x/sys v0.31.0 // indirect
-)
-=======
-require github.com/google/uuid v1.6.0 // indirect
->>>>>>> 594ac5b4
+)