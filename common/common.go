--- conflicted
+++ resolved
@@ -8,10 +8,7 @@
 	"os"
 	"path/filepath"
 	"runtime"
-<<<<<<< HEAD
 	"sync"
-=======
->>>>>>> d6395aff
 	"time"
 )
 
