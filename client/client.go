--- conflicted
+++ resolved
@@ -325,13 +325,9 @@
 	minPayload := flag.Int("min-payload", getEnvInt("MIN_PAYLOAD", 10), "Minimum payload size in bytes")
 	maxPayload := flag.Int("max-payload", getEnvInt("MAX_PAYLOAD", 1024), "Maximum payload size in bytes")
 	logFile := flag.String("log", "client.json", "Path to log file")
-<<<<<<< HEAD
 	brokenHeadersPercent := flag.Int("broken-headers-percent", getEnvInt("BROKEN_HEADERS_PERCENT", 10), "Percentage of requests with missing headers")
 	invalidHeadersPercent := flag.Int("invalid-headers-percent", getEnvInt("INVALID_HEADERS_PERCENT", 10), "Percentage of requests with invalid header values")
-=======
-	brokenHeadersPercent := flag.Int("broken-headers-percent", 10, "Percentage of requests with missing headers")
-	invalidHeadersPercent := flag.Int("invalid-headers-percent", 10, "Percentage of requests with invalid header values")
->>>>>>> c73ec726
+
 	flag.Parse()
 
 	if *host == "" {
